--- conflicted
+++ resolved
@@ -282,13 +282,6 @@
 	assertEqual(t, err.Error(), expected)
 }
 
-<<<<<<< HEAD
-func TestConfigMultiplePlacementsClusterSelectorAndPlRPath(t *testing.T) {
-	t.Parallel()
-	tmpDir := t.TempDir()
-	createConfigMap(t, tmpDir, "configmap.yaml")
-	config := fmt.Sprintf(`
-=======
 func TestConfigInvalidPath(t *testing.T) {
 	t.Parallel()
 	tmpDir := t.TempDir()
@@ -298,61 +291,11 @@
 	policyName := "policy-app-config"
 	defaultsConfig := fmt.Sprintf(
 		`
->>>>>>> f1b7026d
-apiVersion: policy.open-cluster-management.io/v1
-kind: PolicyGenerator
-metadata:
-  name: policy-generator-name
-policyDefaults:
-<<<<<<< HEAD
-  namespace: my-policies
-policies:
-- name: policy-app-config
-  placement:
-    clusterSelectors:
-      cloud: red hat
-    placementRulePath: path/to/plr.yaml
-  manifests:
-    - path: %s
-`,
-		path.Join(tmpDir, "configmap.yaml"),
-	)
-	p := Plugin{}
-	err := p.Config([]byte(config))
-	if err == nil {
-		t.Fatal("Expected an error but did not get one")
-	}
-
-	expected := "policy policy-app-config may not specify a placement selector and " +
-		"placement path together"
-	assertEqual(t, err.Error(), expected)
-}
-
-func TestConfigMultiplePlacementsLabelSelectorAndPlRPath(t *testing.T) {
-	t.Parallel()
-	tmpDir := t.TempDir()
-	createConfigMap(t, tmpDir, "configmap.yaml")
-	config := fmt.Sprintf(`
-apiVersion: policy.open-cluster-management.io/v1
-kind: PolicyGenerator
-metadata:
-  name: policy-generator-name
-policyDefaults:
-  namespace: my-policies
-policies:
-- name: policy-app-config
-  placement:
-    labelSelector:
-      cloud: red hat
-    placementRulePath: path/to/plr.yaml
-  manifests:
-    - path: %s
-`,
-		path.Join(tmpDir, "configmap.yaml"),
-	)
-	p := Plugin{}
-	err := p.Config([]byte(config))
-=======
+apiVersion: policy.open-cluster-management.io/v1
+kind: PolicyGenerator
+metadata:
+  name: policy-generator-name
+policyDefaults:
   namespace: %s
 policies:
 - name: %s
@@ -366,18 +309,50 @@
 	// Provide a base directory that isn't in the same directory tree as tmpDir.
 	baseDir := t.TempDir()
 	err := p.Config([]byte(defaultsConfig), baseDir)
->>>>>>> f1b7026d
-	if err == nil {
-		t.Fatal("Expected an error but did not get one")
-	}
-
-<<<<<<< HEAD
+	if err == nil {
+		t.Fatal("Expected an error but did not get one")
+	}
+
+	expected := fmt.Sprintf(
+		"the manifest path %s is not in the same directory tree as the kustomization.yaml file", configMapPath,
+	)
+	assertEqual(t, err.Error(), expected)
+}
+
+func TestConfigMultiplePlacementsClusterSelectorAndPlRPath(t *testing.T) {
+	t.Parallel()
+	tmpDir := t.TempDir()
+	createConfigMap(t, tmpDir, "configmap.yaml")
+	config := fmt.Sprintf(`
+apiVersion: policy.open-cluster-management.io/v1
+kind: PolicyGenerator
+metadata:
+  name: policy-generator-name
+policyDefaults:
+  namespace: my-policies
+policies:
+- name: policy-app-config
+  placement:
+    clusterSelectors:
+      cloud: red hat
+    placementRulePath: path/to/plr.yaml
+  manifests:
+    - path: %s
+`,
+		path.Join(tmpDir, "configmap.yaml"),
+	)
+	p := Plugin{}
+	err := p.Config([]byte(config), tmpDir)
+	if err == nil {
+		t.Fatal("Expected an error but did not get one")
+	}
+
 	expected := "policy policy-app-config may not specify a placement selector and " +
 		"placement path together"
 	assertEqual(t, err.Error(), expected)
 }
 
-func TestConfigMultiplePlacementsLabelSelectorAndPlPath(t *testing.T) {
+func TestConfigMultiplePlacementsLabelSelectorAndPlRPath(t *testing.T) {
 	t.Parallel()
 	tmpDir := t.TempDir()
 	createConfigMap(t, tmpDir, "configmap.yaml")
@@ -393,14 +368,14 @@
   placement:
     labelSelector:
       cloud: red hat
-    placementPath: path/to/pl.yaml
-  manifests:
-    - path: %s
-`,
-		path.Join(tmpDir, "configmap.yaml"),
-	)
-	p := Plugin{}
-	err := p.Config([]byte(config))
+    placementRulePath: path/to/plr.yaml
+  manifests:
+    - path: %s
+`,
+		path.Join(tmpDir, "configmap.yaml"),
+	)
+	p := Plugin{}
+	err := p.Config([]byte(config), tmpDir)
 	if err == nil {
 		t.Fatal("Expected an error but did not get one")
 	}
@@ -410,6 +385,39 @@
 	assertEqual(t, err.Error(), expected)
 }
 
+func TestConfigMultiplePlacementsLabelSelectorAndPlPath(t *testing.T) {
+	t.Parallel()
+	tmpDir := t.TempDir()
+	createConfigMap(t, tmpDir, "configmap.yaml")
+	config := fmt.Sprintf(`
+apiVersion: policy.open-cluster-management.io/v1
+kind: PolicyGenerator
+metadata:
+  name: policy-generator-name
+policyDefaults:
+  namespace: my-policies
+policies:
+- name: policy-app-config
+  placement:
+    labelSelector:
+      cloud: red hat
+    placementPath: path/to/pl.yaml
+  manifests:
+    - path: %s
+`,
+		path.Join(tmpDir, "configmap.yaml"),
+	)
+	p := Plugin{}
+	err := p.Config([]byte(config), tmpDir)
+	if err == nil {
+		t.Fatal("Expected an error but did not get one")
+	}
+
+	expected := "policy policy-app-config may not specify a placement selector and " +
+		"placement path together"
+	assertEqual(t, err.Error(), expected)
+}
+
 func TestConfigMultipleDefaultPlacementLabels(t *testing.T) {
 	t.Parallel()
 	const config = `
@@ -430,7 +438,7 @@
     - path: input/configmap.yaml
 `
 	p := Plugin{}
-	err := p.Config([]byte(config))
+	err := p.Config([]byte(config), "")
 	if err == nil {
 		t.Fatal("Expected an error but did not get one")
 	}
@@ -464,7 +472,7 @@
 		path.Join(tmpDir, "configmap.yaml"),
 	)
 	p := Plugin{}
-	err := p.Config([]byte(config))
+	err := p.Config([]byte(config), tmpDir)
 	if err == nil {
 		t.Fatal("Expected an error but did not get one")
 	}
@@ -475,15 +483,6 @@
 }
 
 func TestConfigMultipleDefaultPlacementPaths(t *testing.T) {
-=======
-	expected := fmt.Sprintf(
-		"the manifest path %s is not in the same directory tree as the kustomization.yaml file", configMapPath,
-	)
-	assertEqual(t, err.Error(), expected)
-}
-
-func TestConfigMultiplePlacements(t *testing.T) {
->>>>>>> f1b7026d
 	t.Parallel()
 	const config = `
 apiVersion: policy.open-cluster-management.io/v1
@@ -539,7 +538,7 @@
 		path.Join(tmpDir, "configmap.yaml"),
 	)
 	p := Plugin{}
-	err := p.Config([]byte(config))
+	err := p.Config([]byte(config), tmpDir)
 	if err == nil {
 		t.Fatal("Expected an error but did not get one")
 	}
@@ -577,7 +576,7 @@
 		path.Join(tmpDir, "configmap.yaml"), path.Join(tmpDir, "configmap.yaml"),
 	)
 	p := Plugin{}
-	err := p.Config([]byte(config))
+	err := p.Config([]byte(config), tmpDir)
 	if err == nil {
 		t.Fatal("Expected an error but did not get one")
 	}
@@ -608,7 +607,7 @@
 		path.Join(tmpDir, "configmap.yaml"),
 	)
 	p := Plugin{}
-	err := p.Config([]byte(config))
+	err := p.Config([]byte(config), tmpDir)
 	if err == nil {
 		t.Fatal("Expected an error but did not get one")
 	}
