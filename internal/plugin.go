// Copyright Contributors to the Open Cluster Management project
package internal

import (
	"bytes"
	"errors"
	"fmt"
	"os"
	"sort"
	"strings"

	"github.com/open-cluster-management/policy-generator-plugin/internal/types"
	"gopkg.in/yaml.v3"
	"k8s.io/apimachinery/pkg/apis/meta/v1/unstructured"
)

const (
	configPolicyKind           = "ConfigurationPolicy"
	policyAPIVersion           = "policy.open-cluster-management.io/v1"
	policyKind                 = "Policy"
	placementBindingAPIVersion = "policy.open-cluster-management.io/v1"
	placementBindingKind       = "PlacementBinding"
	placementRuleAPIVersion    = "apps.open-cluster-management.io/v1"
	placementRuleKind          = "PlacementRule"
	placementAPIVersion        = "cluster.open-cluster-management.io/v1alpha1"
	placementKind              = "Placement"
	maxObjectNameLength        = 63
)

// Plugin is used to store the PolicyGenerator configuration and the methods to generate the
// desired policies.
type Plugin struct {
	Metadata struct {
		Name string `json:"name,omitempty" yaml:"name,omitempty"`
	} `json:"metadata,omitempty" yaml:"metadata,omitempty"`
	PlacementBindingDefaults struct {
		Name string `json:"name,omitempty" yaml:"name,omitempty"`
	} `json:"placementBindingDefaults,omitempty" yaml:"placementBindingDefaults,omitempty"`
	PolicyDefaults types.PolicyDefaults `json:"policyDefaults,omitempty" yaml:"policyDefaults,omitempty"`
	Policies       []types.PolicyConfig `json:"policies" yaml:"policies"`
<<<<<<< HEAD
	// A set of all placement names that have been processed or generated
	allPlcs map[string]bool
	// This is a mapping of cluster/label selectors formatted as the return value of getCsKey to
	// placement names. This is used to find common cluster/label selectors that can be consolidated
	// to a single placement.
	csToPlc      map[string]string
=======
	// A set of all placement rule names that have been processed or generated
	allPlrs map[string]bool
	// The base of the directory tree to restrict all manifest files to be within
	baseDirectory string
	// This is a mapping of cluster selectors formatted as the return value of getCsKey to placement
	// rule names. This is used to find common cluster selectors that can be consolidated to a
	// single placement rule.
	csToPlr      map[string]string
>>>>>>> f1b7026d
	outputBuffer bytes.Buffer
	// Track placement kind (we only expect to have one kind)
	usingPlR bool
	// A set of processed placements from external placements (either Placement.PlacementRulePath or
	// Placement.PlacementPath)
	processedPlcs map[string]bool
}

var defaults = types.PolicyDefaults{
	Categories:        []string{"CM Configuration Management"},
	ComplianceType:    "musthave",
	Controls:          []string{"CM-2 Baseline Configuration"},
	RemediationAction: "inform",
	Severity:          "low",
	Standards:         []string{"NIST SP 800-53"},
}

// Config validates the input PolicyGenerator configuration, applies any missing defaults, and
// configures the Policy object.
func (p *Plugin) Config(config []byte, baseDirectory string) error {
	err := yaml.Unmarshal(config, p)
	const errTemplate = "the PolicyGenerator configuration file is invalid: %w"
	if err != nil {
		return fmt.Errorf(errTemplate, err)
	}

	var unmarshaledConfig map[string]interface{}
	err = yaml.Unmarshal(config, &unmarshaledConfig)
	if err != nil {
		return fmt.Errorf(errTemplate, err)
	}
	p.applyDefaults(unmarshaledConfig)

	p.baseDirectory = baseDirectory

	return p.assertValidConfig()
}

// Generate generates the policies, placements, and placement bindings and returns them as
// a single YAML file as a byte array. An error is returned if they cannot be created.
func (p *Plugin) Generate() ([]byte, error) {
	// Set the default empty values to the fields that track state
	p.allPlcs = map[string]bool{}
	p.csToPlc = map[string]string{}
	p.outputBuffer = bytes.Buffer{}
	p.processedPlcs = map[string]bool{}

	for i := range p.Policies {
		err := p.createPolicy(&p.Policies[i])
		if err != nil {
			return nil, err
		}
	}

	// Keep track of which placement maps to which policy. This will be used to determine
	// how many placement bindings are required since one binding per placement is required.
	plcNameToPolicyIdxs := map[string][]int{}
	for i := range p.Policies {
		plcName, err := p.createPlacement(&p.Policies[i])
		if err != nil {
			return nil, err
		}
		plcNameToPolicyIdxs[plcName] = append(plcNameToPolicyIdxs[plcName], i)
	}

	// Sort the keys of plcNameToPolicyIdxs so that the policy bindings are generated in a
	// consistent order.
	plcNames := make([]string, len(plcNameToPolicyIdxs))
	i := 0
	for k := range plcNameToPolicyIdxs {
		plcNames[i] = k
		i++
	}
	sort.Strings(plcNames)

	plcBindingCount := 0
	for _, plcName := range plcNames {
		// Determine which policies to be included in the placement binding.
		policyConfs := []*types.PolicyConfig{}
		for _, i := range plcNameToPolicyIdxs[plcName] {
			policyConfs = append(policyConfs, &p.Policies[i])
		}

		// If there is more than one policy associated with a placement but no default binding name
		// specified, throw an error
		if len(policyConfs) > 1 && p.PlacementBindingDefaults.Name == "" {
			return nil, fmt.Errorf(
				"placementBindingDefaults.name must be set but is empty (multiple policies were found for the PlacementBinding to placement %s)",
				plcName,
			)
		}

		var bindingName string
		// If there is only one policy, use the policy name if there is no default
		// binding name specified
		if len(policyConfs) == 1 && p.PlacementBindingDefaults.Name == "" {
			bindingName = "binding-" + policyConfs[0].Name
		} else {
			plcBindingCount++
			// If there are multiple policies, use the default placement binding name
			// but append a number to it so it's a unique name.
			if plcBindingCount == 1 {
				bindingName = p.PlacementBindingDefaults.Name
			} else {
				bindingName = fmt.Sprintf("%s%d", p.PlacementBindingDefaults.Name, plcBindingCount)
			}
		}

		err := p.createPlacementBinding(bindingName, plcName, policyConfs)
		if err != nil {
			return nil, fmt.Errorf("failed to create a placement binding: %w", err)
		}
	}

	return p.outputBuffer.Bytes(), nil
}

func getDefaultBool(config map[string]interface{}, key string) (value bool, set bool) {
	defaults, ok := config["policyDefaults"].(map[string]interface{})
	if ok {
		value, set = defaults[key].(bool)

		return
	}

	return false, false
}

func getPolicyBool(
	config map[string]interface{}, policyIndex int, key string,
) (value bool, set bool) {
	policies, ok := config["policies"].([]interface{})
	if !ok {
		return false, false
	}

	if len(policies)-1 < policyIndex {
		return false, false
	}

	policy, ok := policies[policyIndex].(map[string]interface{})
	if !ok {
		return false, false
	}

	value, set = policy[key].(bool)

	return
}

// applyDefaults applies any missing defaults under Policy.PlacementBindingDefaults and
// Policy.PolicyDefaults. It then applies the defaults and user provided defaults on each
// policy entry if they are not overridden by the user. The input unmarshaledConfig is used
// in situations where it is necessary to know if an explicit false is provided rather than
// rely on the default Go value on the Plugin struct.
func (p *Plugin) applyDefaults(unmarshaledConfig map[string]interface{}) {
	if len(p.Policies) == 0 {
		return
	}

	// Set defaults to the defaults that aren't overridden
	if p.PolicyDefaults.Categories == nil {
		p.PolicyDefaults.Categories = defaults.Categories
	}

	if p.PolicyDefaults.ComplianceType == "" {
		p.PolicyDefaults.ComplianceType = defaults.ComplianceType
	}

	if p.PolicyDefaults.Controls == nil {
		p.PolicyDefaults.Controls = defaults.Controls
	}

	// Policy expanders default to true unless explicitly set in the config.
	// Gatekeeper policy expander policyDefault
	igvValue, setIgv := getDefaultBool(unmarshaledConfig, "informGatekeeperPolicies")
	if setIgv {
		p.PolicyDefaults.InformGatekeeperPolicies = igvValue
	} else {
		p.PolicyDefaults.InformGatekeeperPolicies = true
	}
	// Kyverno policy expander policyDefault
	ikvValue, setIkv := getDefaultBool(unmarshaledConfig, "informKyvernoPolicies")
	if setIkv {
		p.PolicyDefaults.InformKyvernoPolicies = ikvValue
	} else {
		p.PolicyDefaults.InformKyvernoPolicies = true
	}

	consolidatedValue, setConsolidated := getDefaultBool(unmarshaledConfig, "consolidateManifests")
	if setConsolidated {
		p.PolicyDefaults.ConsolidateManifests = consolidatedValue
	} else {
		p.PolicyDefaults.ConsolidateManifests = true
	}

	if p.PolicyDefaults.RemediationAction == "" {
		p.PolicyDefaults.RemediationAction = defaults.RemediationAction
	}

	if p.PolicyDefaults.Severity == "" {
		p.PolicyDefaults.Severity = defaults.Severity
	}

	if p.PolicyDefaults.Standards == nil {
		p.PolicyDefaults.Standards = defaults.Standards
	}

	for i := range p.Policies {
		policy := &p.Policies[i]
		if policy.Categories == nil {
			policy.Categories = p.PolicyDefaults.Categories
		}

		if policy.ComplianceType == "" {
			policy.ComplianceType = p.PolicyDefaults.ComplianceType
		}

		if policy.Controls == nil {
			policy.Controls = p.PolicyDefaults.Controls
		}

		// Policy expanders default to the policy default unless explicitly set.
		// Gatekeeper policy expander policy override
		igvValue, setIgv := getPolicyBool(unmarshaledConfig, i, "informGatekeeperPolicies")
		if setIgv {
			policy.InformGatekeeperPolicies = igvValue
		} else {
			policy.InformGatekeeperPolicies = p.PolicyDefaults.InformGatekeeperPolicies
		}
		// Kyverno policy expander policy override
		ikvValue, setIkv := getPolicyBool(unmarshaledConfig, i, "informKyvernoPolicies")
		if setIkv {
			policy.InformKyvernoPolicies = ikvValue
		} else {
			policy.InformKyvernoPolicies = p.PolicyDefaults.InformKyvernoPolicies
		}

		consolidatedValue, setConsolidated := getPolicyBool(unmarshaledConfig, i, "consolidateManifests")
		if setConsolidated {
			policy.ConsolidateManifests = consolidatedValue
		} else {
			policy.ConsolidateManifests = p.PolicyDefaults.ConsolidateManifests
		}

		// Determine whether defaults are set for placement
		plcDefaultSet := len(p.PolicyDefaults.Placement.LabelSelector) != 0 || p.PolicyDefaults.Placement.PlacementPath != ""
		plrDefaultSet := len(p.PolicyDefaults.Placement.ClusterSelectors) != 0 || p.PolicyDefaults.Placement.PlacementRulePath != ""

		// If both cluster label selectors and placement path aren't set, then use the defaults with a
		// priority on placement path.
		if len(policy.Placement.LabelSelector) == 0 && policy.Placement.PlacementPath == "" && plcDefaultSet {
			if p.PolicyDefaults.Placement.PlacementPath != "" {
				policy.Placement.PlacementPath = p.PolicyDefaults.Placement.PlacementPath
			} else if len(p.PolicyDefaults.Placement.LabelSelector) > 0 {
				policy.Placement.LabelSelector = p.PolicyDefaults.Placement.LabelSelector
			}
			// Else if both cluster selectors and placement rule path aren't set, then use the defaults with a
			// priority on placement rule path.
		} else if len(policy.Placement.ClusterSelectors) == 0 && policy.Placement.PlacementRulePath == "" && plrDefaultSet {
			if p.PolicyDefaults.Placement.PlacementRulePath != "" {
				policy.Placement.PlacementRulePath = p.PolicyDefaults.Placement.PlacementRulePath
			} else if len(p.PolicyDefaults.Placement.ClusterSelectors) > 0 {
				policy.Placement.ClusterSelectors = p.PolicyDefaults.Placement.ClusterSelectors
			}
		}

		// Only use defaults when when both include and exclude are not set on the policy
		nsSelector := policy.NamespaceSelector
		defNsSelector := p.PolicyDefaults.NamespaceSelector
		if nsSelector.Exclude == nil && nsSelector.Include == nil {
			policy.NamespaceSelector = defNsSelector
		}

		if policy.RemediationAction == "" {
			policy.RemediationAction = p.PolicyDefaults.RemediationAction
		}

		if policy.Severity == "" {
			policy.Severity = p.PolicyDefaults.Severity
		}

		if policy.Standards == nil {
			policy.Standards = p.PolicyDefaults.Standards
		}

		for i := range policy.Manifests {
			if policy.Manifests[i].ComplianceType == "" {
				policy.Manifests[i].ComplianceType = policy.ComplianceType
			}
		}
	}
}

// assertValidConfig verifies that the user provided configuration has all the
// required fields. Note that this should be run only after applyDefaults is run.
func (p *Plugin) assertValidConfig() error {
	if p.PolicyDefaults.Namespace == "" {
		return errors.New("policyDefaults.namespace is empty but it must be set")
	}

	// Validate default Placement settings
	if p.PolicyDefaults.Placement.PlacementRulePath != "" && p.PolicyDefaults.Placement.PlacementPath != "" {
		return errors.New(
			"policyDefaults must provide only one of placement.placementPath or placement.placementRulePath",
		)
	}
	if len(p.PolicyDefaults.Placement.ClusterSelectors) > 0 && len(p.PolicyDefaults.Placement.LabelSelector) > 0 {
		return errors.New(
			"policyDefaults must provide only one of placement.labelSelector or placement.clusterSelectors",
		)
	}
	if (len(p.PolicyDefaults.Placement.LabelSelector) != 0 || len(p.PolicyDefaults.Placement.ClusterSelectors) != 0) &&
		(p.PolicyDefaults.Placement.PlacementRulePath != "" || p.PolicyDefaults.Placement.PlacementPath != "") {
		return errors.New(
			"policyDefaults may not specify a placement selector and placement path together",
		)
	}

	if len(p.Policies) == 0 {
		return errors.New("policies is empty but it must be set")
	}

	seen := map[string]bool{}
	plCount := struct {
		plc int
		plr int
	}{}
	for i := range p.Policies {
		policy := &p.Policies[i]
		if policy.Name == "" {
			return fmt.Errorf(
				"each policy must have a name set, but did not find a name at policy array index %d", i,
			)
		}

		if seen[policy.Name] {
			return fmt.Errorf(
				"each policy must have a unique name set, but found a duplicate name: %s", policy.Name,
			)
		}
		seen[policy.Name] = true

		if len(p.PolicyDefaults.Namespace+"."+policy.Name) > maxObjectNameLength {
			return fmt.Errorf("the policy namespace and name cannot be more than 63 characters: %s.%s",
				p.PolicyDefaults.Namespace, policy.Name)
		}

		if len(policy.Manifests) == 0 {
			return fmt.Errorf(
				"each policy must have at least one manifest, but found none in policy %s", policy.Name,
			)
		}

		for _, manifest := range policy.Manifests {
			if manifest.Path == "" {
				return fmt.Errorf(
					"each policy manifest entry must have path set, but did not find a path in policy %s",
					policy.Name,
				)
			}

			_, err := os.Stat(manifest.Path)
			if err != nil {
				return fmt.Errorf(
					"could not read the manifest path %s in policy %s", manifest.Path, policy.Name,
				)
			}

			err = verifyManifestPath(p.baseDirectory, manifest.Path)
			if err != nil {
				return err
			}
		}

		// Validate policy Placement settings
		if policy.Placement.PlacementRulePath != "" && policy.Placement.PlacementPath != "" {
			return fmt.Errorf(
				"policy %s must provide only one of placementRulePath or placementPath", policy.Name,
			)
		}

		if len(policy.Placement.ClusterSelectors) > 0 && len(policy.Placement.LabelSelector) > 0 {
			return fmt.Errorf(
				"policy %s must provide only one of placement.labelSelector or placement.clusterselectors",
				policy.Name,
			)
		}
		if (len(policy.Placement.ClusterSelectors) != 0 || len(policy.Placement.LabelSelector) != 0) &&
			(policy.Placement.PlacementRulePath != "" || policy.Placement.PlacementPath != "") {
			return fmt.Errorf(
				"policy %s may not specify a placement selector and placement path together", policy.Name,
			)
		}
		if policy.Placement.PlacementRulePath != "" {
			_, err := os.Stat(policy.Placement.PlacementRulePath)
			if err != nil {
				return fmt.Errorf(
					"could not read the placement rule path %s",
					policy.Placement.PlacementRulePath,
				)
			}
		}
		if policy.Placement.PlacementPath != "" {
			_, err := os.Stat(policy.Placement.PlacementPath)
			if err != nil {
				return fmt.Errorf(
					"could not read the placement path %s",
					policy.Placement.PlacementPath,
				)
			}
		}

		foundPl := false
		if len(policy.Placement.LabelSelector) != 0 || policy.Placement.PlacementPath != "" {
			plCount.plc++
			foundPl = true
		}
		if len(policy.Placement.ClusterSelectors) != 0 || policy.Placement.PlacementRulePath != "" {
			plCount.plr++
			if foundPl {
				return fmt.Errorf(
					"policy %s may not use both Placement and PlacementRule kinds", policy.Name,
				)
			}
		}
	}

	// Validate only one type of placement kind is in use
	if plCount.plc != 0 && plCount.plr != 0 {
		return fmt.Errorf(
			"may not use a mix of Placement and PlacementRule for policies; found %d Placement and %d PlacementRule",
			plCount.plc, plCount.plr,
		)
	}

	p.usingPlR = plCount.plc == 0

	return nil
}

// createPolicy will generate the root policy based on the PolicyGenerator configuration.
// The generated policy is written to the plugin's output buffer. An error is returned if the
// manifests specified in the configuration are invalid or can't be read.
func (p *Plugin) createPolicy(policyConf *types.PolicyConfig) error {
	policyTemplates, err := getPolicyTemplates(policyConf)
	if err != nil {
		return err
	}

	policy := map[string]interface{}{
		"apiVersion": policyAPIVersion,
		"kind":       policyKind,
		"metadata": map[string]interface{}{
			"annotations": map[string]string{
				"policy.open-cluster-management.io/categories": strings.Join(policyConf.Categories, ","),
				"policy.open-cluster-management.io/controls":   strings.Join(policyConf.Controls, ","),
				"policy.open-cluster-management.io/standards":  strings.Join(policyConf.Standards, ","),
			},
			"name":      policyConf.Name,
			"namespace": p.PolicyDefaults.Namespace,
		},
		"spec": map[string]interface{}{
			"disabled":         policyConf.Disabled,
			"policy-templates": policyTemplates,
		},
	}

	policyYAML, err := yaml.Marshal(policy)
	if err != nil {
		return fmt.Errorf(
			"an unexpected error occurred when converting the policy to YAML: %w", err,
		)
	}

	p.outputBuffer.Write([]byte("---\n"))
	p.outputBuffer.Write(policyYAML)

	return nil
}

// getPlcFromPath finds the placement manifest in the input manifest file. It will return the name
// of the placement, the unmarshaled placement manifest, and an error. An error is returned if the
// placement manifest cannot be found or is invalid.
func (p *Plugin) getPlcFromPath(plcPath string) (string, map[string]interface{}, error) {
	manifests, err := unmarshalManifestFile(plcPath)
	if err != nil {
		return "", nil, fmt.Errorf("failed to read the placement: %w", err)
	}

	var name string
	var placement map[string]interface{}
	for _, manifest := range *manifests {
		kind, _, _ := unstructured.NestedString(manifest, "kind")
		if kind != placementRuleKind && kind != placementKind {
			continue
		}

		// Validate PlacementRule Kind given in manifest
		if kind == placementRuleKind {
			if !p.usingPlR {
				return "", nil, fmt.Errorf(
					"the placement %s specified a placementRule kind but expected a placement kind", plcPath,
				)
			}
		}

		// Validate Placement Kind given in manifest
		if kind == placementKind {
			if p.usingPlR {
				return "", nil, fmt.Errorf(
					"the placement %s specified a placement kind but expected a placementRule kind", plcPath,
				)
			}
		}

		var found bool
		name, found, err = unstructured.NestedString(manifest, "metadata", "name")
		if !found || err != nil {
			return "", nil, fmt.Errorf("the placement %s must have a name set", plcPath)
		}

		var namespace string
		namespace, found, err = unstructured.NestedString(manifest, "metadata", "namespace")
		if !found || err != nil {
			return "", nil, fmt.Errorf("the placement %s must have a namespace set", plcPath)
		}

		if namespace != p.PolicyDefaults.Namespace {
			err = fmt.Errorf(
				"the placement %s must have the same namespace as the policy (%s)",
				plcPath,
				p.PolicyDefaults.Namespace,
			)

			return "", nil, err
		}

		placement = manifest

		break
	}

	if name == "" {
		err = fmt.Errorf(
			"the placement manifest %s did not have a placement", plcPath,
		)

		return "", nil, err
	}

	return name, placement, nil
}

// getCsKey generates the key for the policy's cluster/label selectors to be used in
// Policies.csToPlc.
func getCsKey(policyConf *types.PolicyConfig) string {
	return fmt.Sprintf("%#v", policyConf.Placement.ClusterSelectors)
}

// getPlcName will generate a placement name for the policy. If the placement has
// previously been generated, skip will be true.
func (p *Plugin) getPlcName(policyConf *types.PolicyConfig) (name string, skip bool) {
	if policyConf.Placement.Name != "" {
		// If the policy explicitly specifies a placement name, use it
		return policyConf.Placement.Name, false
	} else if p.PolicyDefaults.Placement.Name != "" {
		// If the policy doesn't explicitly specify a placement name, and there is a
		// default placement name set, check if one has already been generated for these
		// cluster/label selectors
		csKey := getCsKey(policyConf)
		if _, ok := p.csToPlc[csKey]; ok {
			// Just reuse the previously created placement with the same cluster/label selectors
			return p.csToPlc[csKey], true
		}
		// If the policy doesn't explicitly specify a placement name, and there is a
		// default placement name, use that
		if len(p.csToPlc) == 0 {
			// If this is the first generated placement, just use it as is
			return p.PolicyDefaults.Placement.Name, false
		}
		// If there is already one or more generated placements, increment the name
		return fmt.Sprintf("%s%d", p.PolicyDefaults.Placement.Name, len(p.csToPlc)+1), false
	}
	// Default to a placement per policy
	return "placement-" + policyConf.Name, false
}

// createPlacement creates a placement for the input policy configuration by writing it to
// the policy generator's output buffer. The name of the placement or an error is returned.
// If the placement has already been generated, it will be reused and not added to the
// policy generator's output buffer. An error is returned if the placement cannot be created.
func (p *Plugin) createPlacement(policyConf *types.PolicyConfig) (
	name string, err error,
) {
	plrPath := policyConf.Placement.PlacementRulePath
	plcPath := policyConf.Placement.PlacementPath
	var placement map[string]interface{}
	// If a path to a placement is provided, find the placement and reuse it.
	if plrPath != "" || plcPath != "" {
		var resolvedPlPath string
		if plrPath != "" {
			resolvedPlPath = plrPath
		} else {
			resolvedPlPath = plcPath
		}
		name, placement, err = p.getPlcFromPath(resolvedPlPath)
		if err != nil {
			return
		}

		// processedPlcs keeps track of which placements have been seen by name. This is so
		// that if the same placement path is provided for multiple policies, it's not re-included
		// in the generated output of the plugin.
		if p.processedPlcs[name] {
			return
		}

		p.processedPlcs[name] = true
	} else {
		var skip bool
		name, skip = p.getPlcName(policyConf)
		if skip {
			return
		}

		// Determine which selectors to use
		var resolvedSelectors map[string]string
		if len(policyConf.Placement.ClusterSelectors) > 0 {
			resolvedSelectors = policyConf.Placement.ClusterSelectors
		} else if len(policyConf.Placement.LabelSelector) > 0 {
			resolvedSelectors = policyConf.Placement.LabelSelector
		}

		// Sort the keys so that the match expressions can be ordered based on the label name
		keys := make([]string, 0, len(resolvedSelectors))
		for key := range resolvedSelectors {
			keys = append(keys, key)
		}
		sort.Strings(keys)

		matchExpressions := []map[string]interface{}{}
		for _, label := range keys {
			matchExpression := map[string]interface{}{
				"key": label,
			}
			if resolvedSelectors[label] == "" {
				matchExpression["operator"] = "Exist"
			} else {
				matchExpression["operator"] = "In"
				matchExpression["values"] = []string{resolvedSelectors[label]}
			}
			matchExpressions = append(matchExpressions, matchExpression)
		}

		if p.usingPlR {
			placement = map[string]interface{}{
				"apiVersion": placementRuleAPIVersion,
				"kind":       placementRuleKind,
				"metadata": map[string]interface{}{
					"name":      name,
					"namespace": p.PolicyDefaults.Namespace,
				},
				"spec": map[string]interface{}{
					"clusterConditions": []map[string]string{
						{"status": "True", "type": "ManagedClusterConditionAvailable"},
					},
					"clusterSelector": map[string]interface{}{
						"matchExpressions": matchExpressions,
					},
				},
			}
		} else {
			placement = map[string]interface{}{
				"apiVersion": placementAPIVersion,
				"kind":       placementKind,
				"metadata": map[string]interface{}{
					"name":      name,
					"namespace": p.PolicyDefaults.Namespace,
				},
				"spec": map[string]interface{}{
					"predicates": []map[string]interface{}{
						{
							"requiredClusterSelector": map[string]interface{}{
								"labelSelector": map[string]interface{}{
									"matchExpressions": matchExpressions,
								},
							},
						},
					},
				},
			}
		}

		csKey := getCsKey(policyConf)
		p.csToPlc[csKey] = name
	}

	if p.allPlcs[name] {
		return "", fmt.Errorf("a duplicate placement name was detected: %s", name)
	}
	p.allPlcs[name] = true

	var placementYAML []byte
	placementYAML, err = yaml.Marshal(placement)
	if err != nil {
		err = fmt.Errorf(
			"an unexpected error occurred when converting the placement to YAML: %w", err,
		)

		return
	}

	p.outputBuffer.Write([]byte("---\n"))
	p.outputBuffer.Write(placementYAML)

	return
}

// createPlacementBinding creates a placement binding for the input placement and policies by
// writing it to the policy generator's output buffer. An error is returned if the placement binding
// cannot be created.
func (p *Plugin) createPlacementBinding(
	bindingName, plcName string, policyConfs []*types.PolicyConfig,
) error {
	subjects := make([]map[string]string, 0, len(policyConfs))
	for _, policyConf := range policyConfs {
		subject := map[string]string{
			// Remove the version at the end
			"apiGroup": strings.Split(policyAPIVersion, "/")[0],
			"kind":     policyKind,
			"name":     policyConf.Name,
		}
		subjects = append(subjects, subject)
	}

	var resolvedPlcKind string
	var resolvedPlcAPIVersion string
	if p.usingPlR {
		resolvedPlcKind = placementRuleKind
		resolvedPlcAPIVersion = placementRuleAPIVersion
	} else {
		resolvedPlcKind = placementKind
		resolvedPlcAPIVersion = placementAPIVersion
	}

	binding := map[string]interface{}{
		"apiVersion": placementBindingAPIVersion,
		"kind":       placementBindingKind,
		"metadata": map[string]interface{}{
			"name":      bindingName,
			"namespace": p.PolicyDefaults.Namespace,
		},
		"placementRef": map[string]string{
			// Remove the version at the end
			"apiGroup": strings.Split(resolvedPlcAPIVersion, "/")[0],
			"name":     plcName,
			"kind":     resolvedPlcKind,
		},
		"subjects": subjects,
	}

	bindingYAML, err := yaml.Marshal(binding)
	if err != nil {
		return fmt.Errorf(
			"an unexpected error occurred when converting the placement binding to YAML: %w", err,
		)
	}

	p.outputBuffer.Write([]byte("---\n"))
	p.outputBuffer.Write(bindingYAML)

	return nil
}<|MERGE_RESOLUTION|>--- conflicted
+++ resolved
@@ -38,23 +38,14 @@
 	} `json:"placementBindingDefaults,omitempty" yaml:"placementBindingDefaults,omitempty"`
 	PolicyDefaults types.PolicyDefaults `json:"policyDefaults,omitempty" yaml:"policyDefaults,omitempty"`
 	Policies       []types.PolicyConfig `json:"policies" yaml:"policies"`
-<<<<<<< HEAD
 	// A set of all placement names that have been processed or generated
 	allPlcs map[string]bool
+	// The base of the directory tree to restrict all manifest files to be within
+	baseDirectory string
 	// This is a mapping of cluster/label selectors formatted as the return value of getCsKey to
 	// placement names. This is used to find common cluster/label selectors that can be consolidated
 	// to a single placement.
 	csToPlc      map[string]string
-=======
-	// A set of all placement rule names that have been processed or generated
-	allPlrs map[string]bool
-	// The base of the directory tree to restrict all manifest files to be within
-	baseDirectory string
-	// This is a mapping of cluster selectors formatted as the return value of getCsKey to placement
-	// rule names. This is used to find common cluster selectors that can be consolidated to a
-	// single placement rule.
-	csToPlr      map[string]string
->>>>>>> f1b7026d
 	outputBuffer bytes.Buffer
 	// Track placement kind (we only expect to have one kind)
 	usingPlR bool
