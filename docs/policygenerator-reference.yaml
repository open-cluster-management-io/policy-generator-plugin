--- conflicted
+++ resolved
@@ -21,12 +21,11 @@
   # annotation. This defaults to ["CM-2 Baseline Configuration"].
   controls:
     - "CM-2 Baseline Configuration"
-  # Optional. This determines if a single configuration policy should be
-  # generated for all the manifests being wrapped in the policy.
-  # If set to false, a configuration policy per manifest will be generated.
-  # This defaults to true.
+  # Optional. This determines if a single configuration policy should be generated for all the
+  # manifests being wrapped in the policy. If set to false, a configuration policy per manifest will
+  # be generated. This defaults to true.
   consolidateManifests: true
-  # Optional. When the policy references a Kyverno policy manifest, this determines if an additonal
+  # Optional. When the policy references a Kyverno policy manifest, this determines if an additional
   # configuration policy should be generated in order to receive policy violations in Open Cluster
   # Management when the Kyverno policy has been violated. This defaults to true.
   informKyvernoPolicies: true
@@ -69,15 +68,10 @@
   - name: ""
     # Required. The list of Kubernetes resource object manifests to include in the policy.
     manifests:
-<<<<<<< HEAD
         # Required. Path to a single file or a flat directory of files relative to the
-        # kustomization.yaml file.
-=======
-      # Required. Path to a single file or a flat directory of files relative to the
-      # kustomization.yaml file. This path cannot be in a directory outside of the directory with
-      # the kustomization.yaml file. Subdirectories within the directory with kustomization.yaml
-      # file are allowed.
->>>>>>> f1b7026d
+        # kustomization.yaml file. This path cannot be in a directory outside of the directory with
+        # the kustomization.yaml file. Subdirectories within the directory with kustomization.yaml
+        # file are allowed.
       - path: ""
         # Optional. (See policy[0].complianceType for description.)
         complianceType: "musthave"
